--- conflicted
+++ resolved
@@ -86,11 +86,8 @@
 feetech = ["feetech-servo-sdk", "pynput"]
 intelrealsense = ["pyrealsense2"]
 stretch = ["hello-robot-stretch-body", "pyrender", "pyrealsense2", "pynput"]
-<<<<<<< HEAD
+pi0 = ["transformers"]
 trlc = ["dynamixel-sdk", "feetech-servo-sdk", "pynput"]
-=======
-pi0 = ["transformers"]
->>>>>>> 638d411c
 
 [tool.ruff]
 line-length = 110
