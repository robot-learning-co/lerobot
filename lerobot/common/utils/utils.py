#!/usr/bin/env python

# Copyright 2024 The HuggingFace Inc. team. All rights reserved.
#
# Licensed under the Apache License, Version 2.0 (the "License");
# you may not use this file except in compliance with the License.
# You may obtain a copy of the License at
#
#     http://www.apache.org/licenses/LICENSE-2.0
#
# Unless required by applicable law or agreed to in writing, software
# distributed under the License is distributed on an "AS IS" BASIS,
# WITHOUT WARRANTIES OR CONDITIONS OF ANY KIND, either express or implied.
# See the License for the specific language governing permissions and
# limitations under the License.
import logging
import os
import os.path as osp
import platform
import random
from contextlib import contextmanager
from copy import copy
from datetime import datetime, timezone
from pathlib import Path
from typing import Any, Generator

import numpy as np
import torch


def none_or_int(value):
    if value == "None":
        return None
    return int(value)


def inside_slurm():
    """Check whether the python process was launched through slurm"""
    # TODO(rcadene): return False for interactive mode `--pty bash`
    return "SLURM_JOB_ID" in os.environ


def auto_select_torch_device() -> torch.device:
    """Tries to select automatically a torch device."""
    if torch.cuda.is_available():
        logging.info("Cuda backend detected, using cuda.")
        return torch.device("cuda")
    elif torch.backends.mps.is_available():
        logging.info("Metal backend detected, using cuda.")
        return torch.device("mps")
    else:
        logging.warning("No accelerated backend detected. Using default cpu, this will be slow.")
        return torch.device("cpu")


def get_safe_torch_device(try_device: str, log: bool = False) -> torch.device:
    """Given a string, return a torch.device with checks on whether the device is available."""
<<<<<<< HEAD
    if cfg_device.startswith("cuda"):
        assert torch.cuda.is_available()
        device = torch.device(cfg_device)
    elif cfg_device == "mps":
        assert torch.backends.mps.is_available()
        device = torch.device(cfg_device)
    elif cfg_device == "cpu":
        device = torch.device(cfg_device)
        if log:
            logging.warning("Using CPU, this will be slow.")
    else:
        device = torch.device(cfg_device)
        if log:
            logging.warning(f"Using custom {cfg_device} device.")
=======
    match try_device:
        case "cuda":
            assert torch.cuda.is_available()
            device = torch.device("cuda")
        case "mps":
            assert torch.backends.mps.is_available()
            device = torch.device("mps")
        case "cpu":
            device = torch.device("cpu")
            if log:
                logging.warning("Using CPU, this will be slow.")
        case _:
            device = torch.device(try_device)
            if log:
                logging.warning(f"Using custom {try_device} device.")
>>>>>>> 638d411c

    return device


def get_safe_dtype(dtype: torch.dtype, device: str | torch.device):
    """
    mps is currently not compatible with float64
    """
    if isinstance(device, torch.device):
        device = device.type
    if device == "mps" and dtype == torch.float64:
        return torch.float32
    else:
        return dtype


def is_torch_device_available(try_device: str) -> bool:
    if try_device == "cuda":
        return torch.cuda.is_available()
    elif try_device == "mps":
        return torch.backends.mps.is_available()
    elif try_device == "cpu":
        return True
    else:
        raise ValueError(f"Unknown device '{try_device}.")


def is_amp_available(device: str):
    if device in ["cuda", "cpu"]:
        return True
    elif device == "mps":
        return False
    else:
        raise ValueError(f"Unknown device '{device}.")


def get_global_random_state() -> dict[str, Any]:
    """Get the random state for `random`, `numpy`, and `torch`."""
    random_state_dict = {
        "random_state": random.getstate(),
        "numpy_random_state": np.random.get_state(),
        "torch_random_state": torch.random.get_rng_state(),
    }
    if torch.cuda.is_available():
        random_state_dict["torch_cuda_random_state"] = torch.cuda.random.get_rng_state()
    return random_state_dict


def set_global_random_state(random_state_dict: dict[str, Any]):
    """Set the random state for `random`, `numpy`, and `torch`.

    Args:
        random_state_dict: A dictionary of the form returned by `get_global_random_state`.
    """
    random.setstate(random_state_dict["random_state"])
    np.random.set_state(random_state_dict["numpy_random_state"])
    torch.random.set_rng_state(random_state_dict["torch_random_state"])
    if torch.cuda.is_available():
        torch.cuda.random.set_rng_state(random_state_dict["torch_cuda_random_state"])


def set_global_seed(seed):
    """Set seed for reproducibility."""
    random.seed(seed)
    np.random.seed(seed)
    torch.manual_seed(seed)
    if torch.cuda.is_available():
        torch.cuda.manual_seed_all(seed)


@contextmanager
def seeded_context(seed: int) -> Generator[None, None, None]:
    """Set the seed when entering a context, and restore the prior random state at exit.

    Example usage:

    ```
    a = random.random()  # produces some random number
    with seeded_context(1337):
        b = random.random()  # produces some other random number
    c = random.random()  # produces yet another random number, but the same it would have if we never made `b`
    ```
    """
    random_state_dict = get_global_random_state()
    set_global_seed(seed)
    yield None
    set_global_random_state(random_state_dict)


def init_logging():
    def custom_format(record):
        dt = datetime.now().strftime("%Y-%m-%d %H:%M:%S")
        fnameline = f"{record.pathname}:{record.lineno}"
        message = f"{record.levelname} {dt} {fnameline[-15:]:>15} {record.msg}"
        return message

    logging.basicConfig(level=logging.INFO)

    for handler in logging.root.handlers[:]:
        logging.root.removeHandler(handler)

    formatter = logging.Formatter()
    formatter.format = custom_format
    console_handler = logging.StreamHandler()
    console_handler.setFormatter(formatter)
    logging.getLogger().addHandler(console_handler)


def format_big_number(num, precision=0):
    suffixes = ["", "K", "M", "B", "T", "Q"]
    divisor = 1000.0

    for suffix in suffixes:
        if abs(num) < divisor:
            return f"{num:.{precision}f}{suffix}"
        num /= divisor

    return num


def _relative_path_between(path1: Path, path2: Path) -> Path:
    """Returns path1 relative to path2."""
    path1 = path1.absolute()
    path2 = path2.absolute()
    try:
        return path1.relative_to(path2)
    except ValueError:  # most likely because path1 is not a subpath of path2
        common_parts = Path(osp.commonpath([path1, path2])).parts
        return Path(
            "/".join([".."] * (len(path2.parts) - len(common_parts)) + list(path1.parts[len(common_parts) :]))
        )


def print_cuda_memory_usage():
    """Use this function to locate and debug memory leak."""
    import gc

    gc.collect()
    # Also clear the cache if you want to fully release the memory
    torch.cuda.empty_cache()
    print("Current GPU Memory Allocated: {:.2f} MB".format(torch.cuda.memory_allocated(0) / 1024**2))
    print("Maximum GPU Memory Allocated: {:.2f} MB".format(torch.cuda.max_memory_allocated(0) / 1024**2))
    print("Current GPU Memory Reserved: {:.2f} MB".format(torch.cuda.memory_reserved(0) / 1024**2))
    print("Maximum GPU Memory Reserved: {:.2f} MB".format(torch.cuda.max_memory_reserved(0) / 1024**2))


def capture_timestamp_utc():
    return datetime.now(timezone.utc)


def say(text, blocking=False):
    # Check if mac, linux, or windows.
    if platform.system() == "Darwin":
        cmd = f'say "{text}"'
        if not blocking:
            cmd += " &"
    elif platform.system() == "Linux":
        cmd = f'spd-say "{text}"'
        if blocking:
            cmd += "  --wait"
    elif platform.system() == "Windows":
        # TODO(rcadene): Make blocking option work for Windows
        cmd = (
            'PowerShell -Command "Add-Type -AssemblyName System.Speech; '
            f"(New-Object System.Speech.Synthesis.SpeechSynthesizer).Speak('{text}')\""
        )

    os.system(cmd)


def log_say(text, play_sounds, blocking=False):
    logging.info(text)

    if play_sounds:
        say(text, blocking)


def get_channel_first_image_shape(image_shape: tuple) -> tuple:
    shape = copy(image_shape)
    if shape[2] < shape[0] and shape[2] < shape[1]:  # (h, w, c) -> (c, h, w)
        shape = (shape[2], shape[0], shape[1])
    elif not (shape[0] < shape[1] and shape[0] < shape[2]):
        raise ValueError(image_shape)

    return shape


def has_method(cls: object, method_name: str):
    return hasattr(cls, method_name) and callable(getattr(cls, method_name))<|MERGE_RESOLUTION|>--- conflicted
+++ resolved
@@ -55,22 +55,6 @@
 
 def get_safe_torch_device(try_device: str, log: bool = False) -> torch.device:
     """Given a string, return a torch.device with checks on whether the device is available."""
-<<<<<<< HEAD
-    if cfg_device.startswith("cuda"):
-        assert torch.cuda.is_available()
-        device = torch.device(cfg_device)
-    elif cfg_device == "mps":
-        assert torch.backends.mps.is_available()
-        device = torch.device(cfg_device)
-    elif cfg_device == "cpu":
-        device = torch.device(cfg_device)
-        if log:
-            logging.warning("Using CPU, this will be slow.")
-    else:
-        device = torch.device(cfg_device)
-        if log:
-            logging.warning(f"Using custom {cfg_device} device.")
-=======
     match try_device:
         case "cuda":
             assert torch.cuda.is_available()
@@ -86,7 +70,6 @@
             device = torch.device(try_device)
             if log:
                 logging.warning(f"Using custom {try_device} device.")
->>>>>>> 638d411c
 
     return device
 
